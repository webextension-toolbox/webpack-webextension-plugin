--- conflicted
+++ resolved
@@ -18,14 +18,9 @@
     "ws": "~7.4.0"
   },
   "devDependencies": {
-<<<<<<< HEAD
-    "jest": "^24.0.0",
-    "standard": "^12.0.0",
     "tmp-promise": "^1.0.5"
-=======
     "jest": "~26.6.3",
     "standard": "latest"
->>>>>>> fbf31ccd
   },
   "engines": {
     "node": ">=12"
